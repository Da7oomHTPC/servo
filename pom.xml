<?xml version="1.0" encoding="UTF-8"?>

<!--
  ~ Copyright (c) 2012. Netflix, Inc.
  ~
  ~     Licensed under the Apache License, Version 2.0 (the "License");
  ~     you may not use this file except in compliance with the License.
  ~     You may obtain a copy of the License at
  ~
  ~         http://www.apache.org/licenses/LICENSE-2.0
  ~
  ~     Unless required by applicable law or agreed to in writing, software
  ~     distributed under the License is distributed on an "AS IS" BASIS,
  ~     WITHOUT WARRANTIES OR CONDITIONS OF ANY KIND, either express or implied.
  ~     See the License for the specific language governing permissions and
  ~     limitations under the License.
  -->

<project xmlns="http://maven.apache.org/POM/4.0.0" xmlns:xsi="http://www.w3.org/2001/XMLSchema-instance"
         xsi:schemaLocation="http://maven.apache.org/POM/4.0.0 http://maven.apache.org/xsd/maven-4.0.0.xsd">
    <modelVersion>4.0.0</modelVersion>

    <groupId>com.netflix.servo</groupId>
    <artifactId>servo</artifactId>
    <version>0.1.0</version>
    <packaging>pom</packaging>

    <parent>
        <groupId>org.sonatype.oss</groupId>
        <artifactId>oss-parent</artifactId>
        <version>7</version>
    </parent>

    <profiles>
        <profile>
            <id>artifactory</id>
            <distributionManagement>
                <snapshotRepository>
                    <id>netflix-artifactory-snapshots</id>
                    <name>Netflix Artifactory Snapshots</name>
                    <url>http://artifacts/libs-snapshots-local</url>
                </snapshotRepository>
                <repository>
                    <id>netflix-artifactory-releases</id>
                    <name>Netflix Artifactory Releases</name>
                    <url>http://artifacts/libs-releases-local</url>
                </repository>
            </distributionManagement>
        </profile>
    </profiles>

    <licenses>
        <license>
            <name>The Apache Software License, Version 2.0</name>
            <url>http://www.apache.org/licenses/LICENSE-2.0.txt</url>
            <distribution>repo</distribution>
        </license>
    </licenses>

    <modules>
        <module>servo-core</module>
        <module>servo-cloudwatch</module>
    </modules>

    <scm>
        <connection>scm:git:git@github.com:Netflix/servo.git</connection>
        <url>scm:git:git@github.com:Netflix/servo.git</url>
        <developerConnection>scm:git:git@github.com:Netflix/servo.git</developerConnection>
    </scm>

    <dependencies>

    </dependencies>

    <build>
        <plugins>

            <plugin>
                <groupId>org.apache.maven.plugins</groupId>
                <artifactId>maven-compiler-plugin</artifactId>
                <version>2.3.2</version>
                <configuration>
                    <source>1.6</source>
                    <target>1.6</target>
                </configuration>
            </plugin>

            <plugin>
                <groupId>org.apache.maven.plugins</groupId>
                <artifactId>maven-javadoc-plugin</artifactId>
                <version>2.8</version>
                <configuration>
                    <reportOutputDirectory>${project.basedir}</reportOutputDirectory>
                    <destDir>doc</destDir>
                </configuration>
                <executions>
                    <execution>
                        <id>aggregate</id>
                        <goals>
                            <goal>aggregate</goal>
                        </goals>
                        <phase>site</phase>
                    </execution>
                </executions>
            </plugin>

            <plugin>
                <groupId>org.apache.maven.plugins</groupId>
                <artifactId>maven-release-plugin</artifactId>
                <version>2.2</version>
                <configuration>
                    <goals>deploy</goals>
                </configuration>
            </plugin>

            <plugin>
                <groupId>org.apache.maven.plugins</groupId>
                <artifactId>maven-site-plugin</artifactId>
                <version>3.0</version>
                <configuration>
                    <reportPlugins>
			<plugin>
			    <groupId>org.apache.maven.plugins</groupId>
			    <artifactId>maven-checkstyle-plugin</artifactId>
			    <version>2.8</version>
                            <configuration>
                                <configLocation>src/main/config/nflx_checks.xml</configLocation>
                            </configuration>
			</plugin>
                        <plugin>
                            <groupId>org.apache.maven.plugins</groupId>
                            <artifactId>maven-javadoc-plugin</artifactId>
                            <version>2.8</version>
                        </plugin>
                        <plugin>
                            <groupId>org.apache.maven.plugins</groupId>
                            <artifactId>maven-pmd-plugin</artifactId>
                            <version>2.6</version>
			    <configuration>
				<targetJdk>1.6</targetJdk>
			    </configuration>
                        </plugin>
			<plugin>
			    <groupId>org.codehaus.mojo</groupId>
			    <artifactId>cobertura-maven-plugin</artifactId>
			    <version>2.5.1</version>
			</plugin>
			<plugin>
			    <groupId>org.codehaus.mojo</groupId>
			    <artifactId>findbugs-maven-plugin</artifactId>
			    <version>2.4.0</version>
			</plugin>
                    </reportPlugins>
                </configuration>
            </plugin>

            <plugin>
                <groupId>org.apache.maven.plugins</groupId>
                <artifactId>maven-source-plugin</artifactId>
                <version>2.1.2</version>
                <executions>
                    <execution>
                        <id>attach-sources</id>
                        <phase>verify</phase>
                        <goals>
                            <goal>jar-no-fork</goal>
                        </goals>
                    </execution>
                    <execution>
                        <id>deploy-sources</id>
                        <goals>
                            <goal>jar</goal>
                        </goals>
                    </execution>
                </executions>
            </plugin>
<<<<<<< HEAD

            <plugin>
                <groupId>org.apache.maven.plugins</groupId>
                <artifactId>maven-surefire-plugin</artifactId>
                <version>2.10</version>
            </plugin>

            <plugin>
                <groupId>org.codehaus.mojo</groupId>
                <artifactId>license-maven-plugin</artifactId>
                <version>1.0</version>
                <configuration>
                    <inceptionYear>2011</inceptionYear>
                    <organizationName>Netflix</organizationName>
                    <licenseName>apache_v2</licenseName>
                </configuration>
                <executions>
                    <execution>
                        <id>first</id>
                        <goals>
                            <goal>update-file-header</goal>
                        </goals>
                        <phase>process-sources</phase>
                    </execution>
                </executions>
=======
            <plugin>
                <groupId>org.apache.maven.plugins</groupId>
                <artifactId>maven-javadoc-plugin</artifactId>
                <version>2.8</version>
>>>>>>> 5b83c9ff
            </plugin>
        </plugins>
    </build>
</project><|MERGE_RESOLUTION|>--- conflicted
+++ resolved
@@ -174,7 +174,6 @@
                     </execution>
                 </executions>
             </plugin>
-<<<<<<< HEAD
 
             <plugin>
                 <groupId>org.apache.maven.plugins</groupId>
@@ -200,12 +199,6 @@
                         <phase>process-sources</phase>
                     </execution>
                 </executions>
-=======
-            <plugin>
-                <groupId>org.apache.maven.plugins</groupId>
-                <artifactId>maven-javadoc-plugin</artifactId>
-                <version>2.8</version>
->>>>>>> 5b83c9ff
             </plugin>
         </plugins>
     </build>
